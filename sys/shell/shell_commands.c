--- conflicted
+++ resolved
@@ -1,4 +1,3 @@
-<<<<<<< HEAD
 #include <shell_commands.h>
 #include <stdlib.h>
 
@@ -44,20 +43,11 @@
 extern void _get_sectorcount(char* unused);
 extern void _read_sector(char* sector);
 extern void _read_bytes(char* bytes);
-extern void _write_bytes(char* bytes);
-=======
-#include <shell.h>
-#include <stdlib.h>
-
-#ifdef MODULE_PS
-   extern void _ps_handler(char* unused);
->>>>>>> 2919cc18
 #endif
 
 const shell_command_t _shell_command_list[] = {
     {"id", "Gets or sets the node's id.", _id_handler},
 #ifdef MODULE_PS
-<<<<<<< HEAD
     {"ps", "Prints information about running threads.", _ps_handler},
 #endif
 #ifdef MODULE_RTC
@@ -91,9 +81,6 @@
     {DISK_GET_SECTOR_SIZE, "Get the sector size of inserted memory card", _get_sectorsize},
     {DISK_GET_SECTOR_COUNT, "Get the sector count of inserted memory card", _get_sectorcount},
     {DISK_GET_BLOCK_SIZE, "Get the block size of inserted memory card", _get_blocksize},
-=======
-    {"ps", _ps_handler},
->>>>>>> 2919cc18
 #endif
     {NULL, NULL, NULL}
 };
