--- conflicted
+++ resolved
@@ -1,4 +1,3 @@
-<<<<<<< HEAD
 /*
  * tcp_hc.h
  *
@@ -23,31 +22,4 @@
 uint16_t compress_tcp_packet(socket_internal_t *current_socket, uint8_t *current_tcp_packet, ipv6_hdr_t *temp_ipv6_header, uint8_t flags, uint8_t payload_length);
 socket_internal_t *decompress_tcp_packet(ipv6_hdr_t *temp_ipv6_header);
 #endif
-#endif /* TCP_HC_H_ */
-=======
-/*
- * tcp_hc.h
- *
- *  Created on: 01.02.2012
- *      Author: Oliver
- */
-
-#ifndef TCP_HC_H_
-#define TCP_HC_H_
-
-#include "tcp.h"
-#include "../sixlowpan/sixlowip.h"
-#include "socket.h"
-
-#ifdef TCP_HC
-
-#define FULL_HEADER 				1
-#define MOSTLY_COMPRESSED_HEADER	2
-#define COMPRESSED_HEADER			3
-
-void update_tcp_hc_context(bool incoming, socket_internal_t *current_socket, tcp_hdr_t *current_tcp_packet);
-uint16_t compress_tcp_packet(socket_internal_t *current_socket, uint8_t *current_tcp_packet, ipv6_hdr_t *temp_ipv6_header, uint8_t flags, uint8_t payload_length);
-socket_internal_t *decompress_tcp_packet(ipv6_hdr_t *temp_ipv6_header);
-#endif
-#endif /* TCP_HC_H_ */
->>>>>>> a3b754b6
+#endif /* TCP_HC_H_ */